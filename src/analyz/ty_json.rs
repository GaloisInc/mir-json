--- conflicted
+++ resolved
@@ -10,11 +10,8 @@
 use rustc_middle::ty::{TyCtxt, TypeFoldable, TypeVisitable};
 use rustc_query_system::ich::StableHashingContext;
 use rustc_target::spec::abi;
-<<<<<<< HEAD
 use rustc_target::abi::Align;
 use rustc_ast::ast;
-=======
->>>>>>> 8808cacc
 use rustc_span::DUMMY_SP;
 use serde_json;
 use std::fmt::Write as FmtWrite;
@@ -704,13 +701,10 @@
 ) -> Option<serde_json::Value> {
     match s {
         interpret::Scalar::Int(sint) => {
-            let data = if sint.size() == Size::ZERO {
-                0
-            } else {
-                sint.to_bits(sint.size()).unwrap()
-            };
-            let size = u8::try_from(sint.size().bytes()).unwrap();
-            render_constant(mir, ty, Some(s), Some((size, data)), None)
+            let data = sint.to_bits(sint.size()).unwrap();
+            render_constant(mir, ty, Some(s), Some((sint.size().bytes() as u8, data)), None)
+            // let size = u8::try_from(sint.size().bytes()).unwrap();
+            // render_constant(mir, ty, Some(s), Some((size, data)), None)
         },
         interpret::Scalar::Ptr(ptr, _) => {
             match mir.state.tcx.try_get_global_alloc(ptr.provenance) {
