use rustc_hir::def_id::DefId;
use rustc_middle::mir::Body;
use rustc_middle::ty::{self, TyCtxt, DynKind};
use rustc_session::Session;
use rustc_span::Span;
use rustc_span::symbol::Symbol;
use serde_json;
use std::collections::BTreeMap;
use std::collections::{HashMap, HashSet, hash_map};
use std::hash::{Hash, Hasher};
use std::ops::Deref;
use std::mem;

pub struct CompileState<'a, 'tcx> {
    pub session: &'a Session,
    pub tcx: TyCtxt<'tcx>,
}

#[derive(Clone, Debug)]
pub struct UsedSet<T: Hash+Eq> {
    cur: HashSet<T>,
    new: HashSet<T>,
}

impl<T: Hash+Eq> Default for UsedSet<T> {
    fn default() -> Self {
        UsedSet {
            cur: HashSet::new(),
            new: HashSet::new(),
        }
    }
}

impl<T: Hash+Eq+Clone> UsedSet<T> {
    pub fn insert(&mut self, x: T) {
        if self.cur.insert(x.clone()) {
            // `x` was not in `cur`
            self.new.insert(x);
        }
    }

    pub fn take_new(&mut self) -> HashSet<T> {
        mem::replace(&mut self.new, HashSet::new())
    }

    pub fn has_new(&self) -> bool {
        self.new.len() > 0
    }
}

impl<T: Hash+Eq> Deref for UsedSet<T> {
    type Target = HashSet<T>;
    fn deref(&self) -> &HashSet<T> {
        &self.cur
    }
}

#[derive(Default)]
pub struct Used<'tcx> {
    pub types: UsedSet<AdtInst<'tcx>>,
    pub vtables: UsedSet<ty::PolyTraitRef<'tcx>>,
    pub instances: UsedSet<ty::Instance<'tcx>>,
    pub traits: UsedSet<TraitInst<'tcx>>,
}

impl<'tcx> Used<'tcx> {
    pub fn has_new(&self) -> bool {
        let Used { ref types, ref vtables, ref instances, ref traits } = *self;
        types.has_new() ||
        vtables.has_new() ||
        instances.has_new() ||
        traits.has_new()
    }
}

/// A trait, specialized to a particular set of type parameters and assignments to its associated
/// types.  For example, `Iterator<Item = u8>`.  Only the `Self` type is left unconstrained.
///
/// Another way to think of this is as the name of a single monomorphic "vtable signature".  The
/// types `dyn Iterator<Item = u8>` and `dyn Iterator<Item = i32>` are based on the same `TraitRef`
/// (and the same trait `DefId`), but have distinct `TraitInst`s and distinct vtable signatures,
/// because their `next` methods return different types.
#[derive(Clone, PartialEq, Eq, Hash, Debug)]
pub struct TraitInst<'tcx> {
    pub trait_ref: Option<ty::ExistentialTraitRef<'tcx>>,
    pub projs: Vec<ty::ExistentialProjection<'tcx>>,
}

impl<'tcx> TraitInst<'tcx> {
    pub fn from_dynamic_predicates(
        tcx: TyCtxt<'tcx>,
        preds: &'tcx ty::List<ty::Binder<'tcx, ty::ExistentialPredicate<'tcx>>>,
    ) -> TraitInst<'tcx> {
        let trait_ref = preds.principal().map(|tr| tcx.erase_late_bound_regions(tr));
        let mut projs = preds.projection_bounds()
            .map(|proj| tcx.erase_late_bound_regions(proj))
            .collect::<Vec<_>>();
        projs.sort_by_key(|p| p.def_id);
        TraitInst { trait_ref, projs }
    }

    /// Obtain the `TraitInst` from a concrete `TraitRef`.  This erases the `Self` type, and
    /// generates a list of `ExistentialProjection` predicates based on the actual associated types
    /// declared in the impl.
    pub fn from_trait_ref(
        tcx: TyCtxt<'tcx>,
        trait_ref: ty::TraitRef<'tcx>,
    ) -> TraitInst<'tcx> {
        let ex_trait_ref = ty::ExistentialTraitRef::erase_self_ty(tcx, trait_ref);

        let mut all_super_traits = HashSet::new();
        let mut pending = vec![trait_ref.def_id];
        all_super_traits.insert(trait_ref.def_id);
        while let Some(def_id) = pending.pop() {
            let super_preds = tcx.super_predicates_of(def_id);
            for &(ref pred, _) in super_preds.predicates {
                let tpred = match tcx.erase_late_bound_regions(pred.kind()) {
                    ty::PredicateKind::Trait(x) => x,
                    ty::PredicateKind::TypeOutlives(..) => continue,
                    _ => panic!("unexpected predicate kind: {:?}", pred),
                };
                assert_eq!(tpred.polarity, ty::ImplPolarity::Positive);
                if all_super_traits.insert(tpred.trait_ref.def_id) {
                    pending.push(tpred.trait_ref.def_id);
                }
            }
        }
        let mut all_super_traits = all_super_traits.into_iter().collect::<Vec<_>>();
        all_super_traits.sort();

        let mut projs = Vec::new();
        for super_trait_def_id in all_super_traits {
            for ai in tcx.associated_items(super_trait_def_id).in_definition_order() {
                match ai.kind {
                    ty::AssocKind::Type => {},
                    _ => continue,
                }
                let proj_ty = tcx.mk_projection(ai.def_id, trait_ref.substs);
                let actual_ty = tcx.normalize_erasing_regions(ty::ParamEnv::reveal_all(), proj_ty);
                projs.push(ty::ExistentialProjection {
                    item_def_id: ai.def_id,
                    substs: ex_trait_ref.substs,
                    term: ty::Term::Ty(actual_ty),
                });
            }
<<<<<<< HEAD
            let proj_ty = tcx.mk_projection(ai.def_id, trait_ref.substs);
            let actual_ty = tcx.normalize_erasing_regions(ty::ParamEnv::reveal_all(), proj_ty);
            projs.push(ty::ExistentialProjection {
                def_id: ai.def_id,
                substs: ex_trait_ref.substs,
                term: actual_ty.into(), // TO REVIEW: structure of Term has changed
            });
=======
>>>>>>> 8808cacc
        }
        projs.sort_by_key(|p| p.def_id);

        TraitInst {
            trait_ref: Some(ex_trait_ref),
            projs,
        }
    }

    pub fn dyn_ty(&self, tcx: TyCtxt<'tcx>) -> Option<ty::Ty<'tcx>> {
        let trait_ref = self.trait_ref?;
        let mut preds = Vec::with_capacity(self.projs.len() + 1);
        preds.push(ty::Binder::dummy(ty::ExistentialPredicate::Trait(trait_ref)));
        preds.extend(
            self.projs.iter().map(|p| ty::Binder::dummy(ty::ExistentialPredicate::Projection(*p))),
        );
        let preds = tcx.intern_poly_existential_predicates(&preds);
        // TO REVIEW: DynKind?
        Some(tcx.mk_dynamic(preds, tcx.mk_region(ty::RegionKind::ReErased), DynKind::Dyn))
    }

    /// Build a concrete, non-existential TraitRef, filling in the `Self` parameter with the `dyn`
    /// type representing this trait instance.  For example: `dyn Trait<T, Assoc=U>: Trait<T>`.
    /// The substs from the resulting trait ref should be sufficient to `subst_and_normalize` the
    /// signature of any object-safe method to a concrete, monomorphic signature (no params or
    /// projections).
    pub fn concrete_trait_ref(&self, tcx: TyCtxt<'tcx>) -> Option<ty::TraitRef<'tcx>> {
        let tref = self.trait_ref?;
        let dyn_ty = self.dyn_ty(tcx)
            .expect("dyn_ty should only return None when self.trait_ref is None");
        Some(tref.with_self_ty(tcx, dyn_ty))
    }
}

#[derive(Clone, Copy, PartialEq, Eq, Debug, Hash)]
pub struct AdtInst<'tcx> {
    pub adt: ty::AdtDef<'tcx>,
    pub substs: ty::subst::SubstsRef<'tcx>,
}

impl<'tcx> AdtInst<'tcx> {
    pub fn new(adt: ty::AdtDef<'tcx>, substs: ty::subst::SubstsRef<'tcx>) -> AdtInst<'tcx> {
        AdtInst { adt, substs }
    }

    pub fn def_id(&self) -> DefId {
        self.adt.did()
    }
}

#[derive(Default, Debug)]
pub struct TyIntern<'tcx> {
    map: HashMap<ty::Ty<'tcx>, String>,
    /// Types that are newly referenced since the last `take_new_types()`.
    new_vals: Vec<serde_json::Value>,
}

/// Info for describing a type.  The `String` indicates (at minimum) the `TyKind`, and the `bool`
/// is `true` if a hash of the type should be included when forming the type's unique ID.
fn ty_desc(ty: ty::Ty) -> (String, bool) {
    let kind_str = match *ty.kind() {
        // Special case: primitive types print as themselves and don't require a hash.
        ty::TyKind::Bool |
        ty::TyKind::Char |
        ty::TyKind::Int(_) |
        ty::TyKind::Uint(_) |
        ty::TyKind::Float(_) |
        ty::TyKind::Str => return (format!("{:?}", ty), false),

        ty::TyKind::Adt(..) => "Adt",
        ty::TyKind::Foreign(..) => "Foreign",
        ty::TyKind::Array(..) => "Array",
        ty::TyKind::Slice(..) => "Slice",
        ty::TyKind::RawPtr(..) => "RawPtr",
        ty::TyKind::Ref(..) => "Ref",
        ty::TyKind::FnDef(..) => "FnDef",
        ty::TyKind::FnPtr(..) => "FnPtr",
        ty::TyKind::Dynamic(..) => "Dynamic",
        ty::TyKind::Closure(..) => "Closure",
        ty::TyKind::Generator(..) => "Generator",
        ty::TyKind::GeneratorWitness(..) => "GeneratorWitness",
        ty::TyKind::Never => "Never",
        ty::TyKind::Tuple(..) => "Tuple",
        ty::TyKind::Alias(..) => "Alias", // NB: nightly-2023-01-22 - Projection and Opaque subsumed into Alias
        ty::TyKind::Param(..) => "Param",
        ty::TyKind::Bound(..) => "Bound",
        ty::TyKind::Placeholder(..) => "Placeholder",
        ty::TyKind::Infer(..) => "Infer",
        ty::TyKind::Error(..) => "Error",
    };
    (kind_str.to_owned(), true)
}

fn ty_unique_id(ty: ty::Ty, j: &serde_json::Value) -> String {
    let (kind_str, needs_hash) = ty_desc(ty);
    if needs_hash {
        let mut h = hash_map::DefaultHasher::new();
        serde_json::to_string(&j).unwrap().hash(&mut h);
        let hash_val = h.finish();
        format!("ty::{}::{:016x}", kind_str, hash_val)
    } else {
        format!("ty::{}", kind_str)
    }
}

impl<'tcx> TyIntern<'tcx> {
    pub fn get(&self, ty: ty::Ty<'tcx>) -> Option<&str> {
        self.map.get(&ty).map(|x| x as &str)
    }

    pub fn insert(&mut self, ty: ty::Ty<'tcx>, j: serde_json::Value) -> String {
        let id = ty_unique_id(ty, &j);
        self.new_vals.push(json!({
            "name": &id,
            "ty": j,
        }));
        let old = self.map.insert(ty, id.clone());
        assert!(old.is_none(), "duplicate insert for type {:?}", ty);
        id
    }

    pub fn take_new_types(&mut self) -> Vec<serde_json::Value> {
        mem::replace(&mut self.new_vals, Vec::new())
    }
}

pub struct MirState<'a, 'tcx : 'a> {
    pub mir: Option<&'tcx Body<'tcx>>,
    pub used: &'a mut Used<'tcx>,
    pub state: &'a CompileState<'a, 'tcx>,
    pub tys: &'a mut TyIntern<'tcx>,
    /// Maps the span of each pattern in a `match` expression to the span of the `match`'s
    /// scrutinee expression.  We use this for coverage reporting: the `SwitchInt` terminator
    /// introduced by the `match` will have its span set to one of the patterns, but we'd rather
    /// report coverage errors on the scrutinee instead, so we adjust the `discr_span` of the
    /// `SwitchInt` using this map.
    ///
    /// Note this works only for `match` expressions in the current crate.  Code inlined
    /// cross-crate will not have an entry in this map, and will not have its `SwitchInt` spans
    /// rewritten.  This seems okay for now since the user is mostly interested in coverage in
    /// their own top-level crate anyway.
    pub match_span_map: &'a HashMap<Span, Span>,
}

/// Trait for converting MIR elements to JSON.
///
/// The `'tcx` parameter allows writing impls like `ToJson<'tcx> for Ty<'tcx>`, where the lifetime
/// parameter on `Self` is known to match the lifetime of `mir.state.tcx`.  This enables passing
/// `self` (or its fields) to some `TyCtxt` methods that would otherwise be unusable.
pub trait ToJson<'tcx> {
    fn to_json(&self, mir: &mut MirState<'_, 'tcx>) -> serde_json::Value;
}

impl ToJson<'_> for String {
    fn to_json(&self, _: &mut MirState) -> serde_json::Value {
        json!(self)
    }
}

impl ToJson<'_> for Symbol {
    fn to_json(&self, _: &mut MirState) -> serde_json::Value {
        json!(*self.as_str())
    }
}

impl<'tcx, T> ToJson<'tcx> for Option<T>
where
    T: ToJson<'tcx>,
{
    fn to_json(&self, mir: &mut MirState<'_, 'tcx>) -> serde_json::Value {
        match self {
            &Some(ref i) => i.to_json(mir),
            &None => serde_json::Value::Null,
        }
    }
}

impl<'tcx, T> ToJson<'tcx> for Box<T>
where
    T: ToJson<'tcx>,
{
    fn to_json(&self, mir: &mut MirState<'_, 'tcx>) -> serde_json::Value {
        <T as ToJson>::to_json(self, mir)
    }
}

impl<'tcx, K, V> ToJson<'tcx> for BTreeMap<K, V>
    where
    K: ToJson<'tcx>,
    V: ToJson<'tcx>,
{
    fn to_json(&self, mir: &mut MirState<'_, 'tcx>) -> serde_json::Value {
        let mut jsons = Vec::new();
        for (k, v) in self.iter() {
            jsons.push(json!({"name": k.to_json(mir), "val": v.to_json(mir)}))
        }
        serde_json::Value::Array(jsons)
    }
}

#[macro_export]
macro_rules! basic_json_impl {
    ($n : path) => {
        impl ToJson<'_> for $n {
    fn to_json(&self, _ : &mut MirState) -> serde_json::Value {
        let mut s = String::new();
        write!(&mut s, "{:?}", self).unwrap();
        json!(s)
    }
}
};
    ($n : path, $lt : tt) => {
        impl<$lt> ToJson<'_> for $n {
    fn to_json(&self, _ : &mut MirState) -> serde_json::Value {
        let mut s = String::new();
        write!(&mut s, "{:?}", self).unwrap();
        json!(s)
    }
}

};
}

#[macro_export]
macro_rules! basic_json_enum_impl {
    ($n : path) => {
        impl ToJson<'_> for $n {
    fn to_json(&self, _ : &mut MirState) -> serde_json::Value {
        let mut s = String::new();
        write!(&mut s, "{:?}", self).unwrap();
        json!({"kind": s})
    }
}
};
    ($n : path, $lt : tt) => {
        impl<$lt> ToJson<'_> for $n {
    fn to_json(&self, _ : &mut MirState) -> serde_json::Value {
        let mut s = String::new();
        write!(&mut s, "{:?}", self).unwrap();
        json!({"kind": s})
    }
}

};
}

impl<'tcx, A, B> ToJson<'tcx> for (A, B)
where
    A: ToJson<'tcx>,
    B: ToJson<'tcx>,
{
    fn to_json(&self, mir: &mut MirState<'_, 'tcx>) -> serde_json::Value {
        let &(ref a, ref b) = self;
        json!(vec![a.to_json(mir), b.to_json(mir)])
    }
}

impl<'tcx, T> ToJson<'tcx> for Vec<T>
where
    T: ToJson<'tcx>,
{
    fn to_json(&self, mir: &mut MirState<'_, 'tcx>) -> serde_json::Value {
        let mut j = Vec::new();
        for v in self {
            j.push(v.to_json(mir));
        }
        json!(j)
    }
}<|MERGE_RESOLUTION|>--- conflicted
+++ resolved
@@ -115,8 +115,8 @@
             let super_preds = tcx.super_predicates_of(def_id);
             for &(ref pred, _) in super_preds.predicates {
                 let tpred = match tcx.erase_late_bound_regions(pred.kind()) {
-                    ty::PredicateKind::Trait(x) => x,
-                    ty::PredicateKind::TypeOutlives(..) => continue,
+                    ty::PredicateKind::Clause(ty::Clause::Trait(x)) => x,
+                    ty::PredicateKind::Clause(ty::Clause::TypeOutlives(..)) => continue,
                     _ => panic!("unexpected predicate kind: {:?}", pred),
                 };
                 assert_eq!(tpred.polarity, ty::ImplPolarity::Positive);
@@ -138,21 +138,11 @@
                 let proj_ty = tcx.mk_projection(ai.def_id, trait_ref.substs);
                 let actual_ty = tcx.normalize_erasing_regions(ty::ParamEnv::reveal_all(), proj_ty);
                 projs.push(ty::ExistentialProjection {
-                    item_def_id: ai.def_id,
+                    def_id: ai.def_id,
                     substs: ex_trait_ref.substs,
-                    term: ty::Term::Ty(actual_ty),
+                    term: actual_ty.into(), // TO REVIEW: structure of Term has changed
                 });
             }
-<<<<<<< HEAD
-            let proj_ty = tcx.mk_projection(ai.def_id, trait_ref.substs);
-            let actual_ty = tcx.normalize_erasing_regions(ty::ParamEnv::reveal_all(), proj_ty);
-            projs.push(ty::ExistentialProjection {
-                def_id: ai.def_id,
-                substs: ex_trait_ref.substs,
-                term: actual_ty.into(), // TO REVIEW: structure of Term has changed
-            });
-=======
->>>>>>> 8808cacc
         }
         projs.sort_by_key(|p| p.def_id);
 
